--- conflicted
+++ resolved
@@ -32,16 +32,10 @@
       font-weight  : 500;
       color        : #cacaca;
 
-<<<<<<< HEAD
-      font-size  : 0.775rem;
-      font-weight: 500;
-      color      : #cacaca;
-=======
       span {
         font-size: 0.6rem;
         opacity  : 0.55;
       }
->>>>>>> 958fc794
     }
 
     .note {

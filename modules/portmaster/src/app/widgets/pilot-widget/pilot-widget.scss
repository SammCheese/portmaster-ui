@keyframes pulse-color {
  100% {
    filter: drop-shadow(0px 0px 5px var(--lock-color), .2);
  }

  0% {
    filter: drop-shadow(0px 0px 5px var(--lock-color), 1);
  }
}

@keyframes pulse-fill {
  100% {
    fill   : var(--lock-color);
    opacity: 1;
  }

  0% {
    fill   : var(--lock-color);
    opacity: .7;
  }
}

@keyframes shield-pulse {
  0% {
    transform: scale(.62);
<<<<<<< HEAD
    opacity: 1;
  }
  100% {
    transform: scale(1.1);
    opacity: 0;
=======
    opacity  : 1;
  }

  100% {
    transform: scale(1.1);
    opacity  : 0;
>>>>>>> 2d7b5a8f
  }
}

:host {
  overflow       : visible;
  position       : relative;
  width          : 100%;
  display        : flex;
  justify-content: space-between;
  background     : none;

  @apply pb-5;
<<<<<<< HEAD

  svg.shield {
    margin-top: -3.5rem;
    width   : 9rem;
    
    path{
      top: 0px;
      left: 0px;
      transform-origin: center center;
    }

    .shield-tick {
      stroke: var(--background);
      fill: none;
      transform: scale(.5);
    }

    &.low {
      .shield-one{
        fill: var(--protection-primary);
        transform: scale(.62);
      }
  
      .shield-three,
      .shield-two{
        animation: shield-pulse 3s linear infinite;
      }

      .shield-two{
        fill: var(--protection-secondary);
        animation-delay: 1.2s;
      }
  
      .shield-three{
        fill: var(--protection-tertiary);
        animation-delay: 2.5s;
      }
    }

  }

  svg.lock {
    position: relative;
    width   : 10rem;
    @apply stroke-current;
    transition: all ease-in-out .5s;
=======
>>>>>>> 2d7b5a8f

  svg.shield {
    margin-top: -3.5rem;
    width     : 9rem;

    path {
      top             : 0px;
      left            : 0px;
      transform-origin: center center;
    }

    .shield-tick {
      stroke   : var(--background);
      fill     : none;
      transform: scale(.5);
    }

    &.low {
      .shield-one {
        fill     : var(--protection-primary);
        transform: scale(.62);
      }

      .shield-three,
      .shield-two {
        animation: shield-pulse 3s linear infinite;
      }

      .shield-two {
        fill           : var(--protection-secondary);
        animation-delay: 1.2s;
      }

      .shield-three {
        fill           : var(--protection-tertiary);
        animation-delay: 2.5s;
      }
    }

  }

  svg.lock {
    position: relative;
    width   : 10rem;
    @apply stroke-current;
    transition: all ease-in-out .5s;

    &.low {
      --lock-color  : var(--protection-ok-primary);
      --lock-color-2: var(--protection-ok-secondary);
      --lock-color-3: var(--protection-ok-tertiary);
    }

    &.medium {
      --lock-color  : var(--protection-warn-primary);
      --lock-color-2: var(--protection-warn-secondary);
      --lock-color-3: var(--protection-warn-tertiary);
    }

    &.high {
      --lock-color  : var(--protection-fail-primary);
      --lock-color-2: var(--protection-fail-secondary);
      --lock-color-3: var(--protection-fail-tertiary);
    }

    .outer-line {
      fill     : var(--lock-color-3);
      stroke   : var(--lock-color-3);
      animation: pulse-fill 1.3s linear infinite alternate;
    }

    .inner-line {
      fill     : var(--lock-color-2);
      stroke   : var(--lock-color-2);
      animation: pulse-fill 1.3s linear infinite alternate;
    }

    .innest-line {
      stroke   : var(--lock-color-2);
      fill     : var(--lock-color);
      animation: pulse-fill 1.3s linear infinite alternate;
    }

    path.locker {
      color: theme('colors.background');
    }
  }

  .status {
    display        : flex;
    flex-direction : column;
    align-items    : center;
    justify-content: space-around;
    @apply mr-2;
    @apply p-1;
<<<<<<< HEAD
    position: relative;
    margin-top: 2.25rem;

    h2 {
      padding: 0;
      margin : 0;
      margin-top: -0.85rem;
      font-size: 1.3rem;
    }

    span{
      padding-top: 0.15rem;
      margin : 0;
      opacity: .4;
      font-size: 0.85rem;
      font-weight: 400;
    }
    
=======
    position  : relative;
    margin-top: 2.25rem;

    h2 {
      padding   : 0;
      margin    : 0;
      margin-top: -0.85rem;
      font-size : 1.3rem;
    }

    span {
      padding-top: 0.15rem;
      margin     : 0;
      opacity    : .4;
      font-size  : 0.85rem;
      font-weight: 400;
    }

>>>>>>> 2d7b5a8f
  }

  .level-list {
    flex-grow: 1;

<<<<<<< HEAD
    label{
      font-size: 0.9rem;
=======
    label {
      font-size  : 0.9rem;
>>>>>>> 2d7b5a8f
      font-weight: 400;
    }

    div.rate-header {
      display        : flex;
      justify-content: space-between;
      align-items    : center;
<<<<<<< HEAD
      padding: 0 0 0.21rem 0;
=======
      padding        : 0 0 0.21rem 0;
>>>>>>> 2d7b5a8f
    }

    &:not(.auto-pilot) {
      div.level.selected {
        div {
          @apply bg-buttons-light
        }

        &:after {
          transition: none;
          opacity   : 0 !important;
        }
      }
    }

    div.level {
<<<<<<< HEAD
      position: relative;
      padding : 2px;
      margin-top: 0.2rem;
      cursor  : pointer;
      overflow: hidden;
      z-index : 1;
=======
      position  : relative;
      padding   : 2px;
      margin-top: 0.2rem;
      cursor    : pointer;
      overflow  : hidden;
      z-index   : 1;
>>>>>>> 2d7b5a8f

      &:after {
        transition: all cubic-bezier(0.19, 1, 0.82, 1) .3s;
        @apply rounded;
        content         : "";
        background-image: linear-gradient(90deg, #1d5fa0 19%, rgba(2, 0, 36, 0) 80%);
        transform       : translateX(100%);
        position        : absolute;
        top             : 0;
        left            : 0;
        right           : 0;
        bottom          : 0;
        z-index         : -1;
        opacity         : 0;
      }

      div {
        @apply font-medium;
        @apply bg-cards-primary;

        border-radius: 2.5px;
<<<<<<< HEAD
        padding : 12px 20px 12px 25px;
        display: block;

        span{
          font-size: 0.8rem;
          font-weight: 500;
        }

        .help{
          @apply text-tertiary;
          @apply ml-2;

          font-size: 0.7rem;
          font-weight: 500;
        }
       
        svg.help{
          width: 1.05rem;
          float: right;
          padding: 0;
          margin: 0;
          .inner{
            stroke: var(--text-secondary);
          }
          &:hover,
          &:active {
            .inner{
=======
        padding      : 12px 20px 12px 25px;
        display      : block;

        span {
          font-size  : 0.8rem;
          font-weight: 500;
        }

        .help {
          @apply text-tertiary;
          @apply ml-2;

          font-size  : 0.7rem;
          font-weight: 500;
        }

        svg.help {
          width  : 1.05rem;
          float  : right;
          padding: 0;
          margin : 0;

          .inner {
            stroke: var(--text-secondary);
          }

          &:hover,
          &:active {
            .inner {
>>>>>>> 2d7b5a8f
              stroke: var(--text-primary);
            }
          }
        }

      }

      &.selected,
      &.suggested {
        &:after {
          transform: translateX(0%);
          opacity  : 1;
        }
      }

      &.suggested {
        &:after {
          animation: pulse-opacity 1s ease-in-out infinite alternate;
        }
      }

      &:hover,
      &:active {
        div {
          @apply bg-cards-secondary;
        }
      }

    }
  }

}



@keyframes pulse-opacity {
  0% {
    opacity: 0.1;
  }

  100% {
    opacity: 1;
  }
}

@keyframes pulse-fill {
  100% {
    opacity: 1;
  }

  0% {
    opacity: .2;
  }
}<|MERGE_RESOLUTION|>--- conflicted
+++ resolved
@@ -23,20 +23,12 @@
 @keyframes shield-pulse {
   0% {
     transform: scale(.62);
-<<<<<<< HEAD
-    opacity: 1;
-  }
-  100% {
-    transform: scale(1.1);
-    opacity: 0;
-=======
     opacity  : 1;
   }
 
   100% {
     transform: scale(1.1);
     opacity  : 0;
->>>>>>> 2d7b5a8f
   }
 }
 
@@ -49,7 +41,6 @@
   background     : none;
 
   @apply pb-5;
-<<<<<<< HEAD
 
   svg.shield {
     margin-top: -3.5rem;
@@ -96,8 +87,6 @@
     width   : 10rem;
     @apply stroke-current;
     transition: all ease-in-out .5s;
-=======
->>>>>>> 2d7b5a8f
 
   svg.shield {
     margin-top: -3.5rem;
@@ -193,26 +182,6 @@
     justify-content: space-around;
     @apply mr-2;
     @apply p-1;
-<<<<<<< HEAD
-    position: relative;
-    margin-top: 2.25rem;
-
-    h2 {
-      padding: 0;
-      margin : 0;
-      margin-top: -0.85rem;
-      font-size: 1.3rem;
-    }
-
-    span{
-      padding-top: 0.15rem;
-      margin : 0;
-      opacity: .4;
-      font-size: 0.85rem;
-      font-weight: 400;
-    }
-    
-=======
     position  : relative;
     margin-top: 2.25rem;
 
@@ -231,19 +200,13 @@
       font-weight: 400;
     }
 
->>>>>>> 2d7b5a8f
   }
 
   .level-list {
     flex-grow: 1;
 
-<<<<<<< HEAD
-    label{
-      font-size: 0.9rem;
-=======
     label {
       font-size  : 0.9rem;
->>>>>>> 2d7b5a8f
       font-weight: 400;
     }
 
@@ -251,11 +214,7 @@
       display        : flex;
       justify-content: space-between;
       align-items    : center;
-<<<<<<< HEAD
-      padding: 0 0 0.21rem 0;
-=======
       padding        : 0 0 0.21rem 0;
->>>>>>> 2d7b5a8f
     }
 
     &:not(.auto-pilot) {
@@ -272,21 +231,12 @@
     }
 
     div.level {
-<<<<<<< HEAD
-      position: relative;
-      padding : 2px;
-      margin-top: 0.2rem;
-      cursor  : pointer;
-      overflow: hidden;
-      z-index : 1;
-=======
       position  : relative;
       padding   : 2px;
       margin-top: 0.2rem;
       cursor    : pointer;
       overflow  : hidden;
       z-index   : 1;
->>>>>>> 2d7b5a8f
 
       &:after {
         transition: all cubic-bezier(0.19, 1, 0.82, 1) .3s;
@@ -308,35 +258,6 @@
         @apply bg-cards-primary;
 
         border-radius: 2.5px;
-<<<<<<< HEAD
-        padding : 12px 20px 12px 25px;
-        display: block;
-
-        span{
-          font-size: 0.8rem;
-          font-weight: 500;
-        }
-
-        .help{
-          @apply text-tertiary;
-          @apply ml-2;
-
-          font-size: 0.7rem;
-          font-weight: 500;
-        }
-       
-        svg.help{
-          width: 1.05rem;
-          float: right;
-          padding: 0;
-          margin: 0;
-          .inner{
-            stroke: var(--text-secondary);
-          }
-          &:hover,
-          &:active {
-            .inner{
-=======
         padding      : 12px 20px 12px 25px;
         display      : block;
 
@@ -366,7 +287,6 @@
           &:hover,
           &:active {
             .inner {
->>>>>>> 2d7b5a8f
               stroke: var(--text-primary);
             }
           }
@@ -420,4 +340,5 @@
   0% {
     opacity: .2;
   }
+}
 }
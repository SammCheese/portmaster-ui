<div class="status">
  <svg xmlns="http://www.w3.org/2000/svg" viewBox="0 0 24 24" class="shield {{lockLevel?.class}}">
<<<<<<< HEAD
    <path class="shield-three" stroke-linecap="round" stroke-linejoin="round" stroke-width="1.4" d="M20 11.242c0 4.368-3.157 8.462-7.48 9.686-.338.096-.702.096-1.04 0C7.157 19.705 4 15.61 4 11.242V7.214c0-.812.491-1.544 1.243-1.851l4.864-1.99c1.214-.497 2.574-.497 3.787 0l4.864 1.99C19.509 5.67 20 6.402 20 7.214v4.028z"/>
    <path class="shield-two" stroke-linecap="round" stroke-linejoin="round" stroke-width="1.4" d="M20 11.242c0 4.368-3.157 8.462-7.48 9.686-.338.096-.702.096-1.04 0C7.157 19.705 4 15.61 4 11.242V7.214c0-.812.491-1.544 1.243-1.851l4.864-1.99c1.214-.497 2.574-.497 3.787 0l4.864 1.99C19.509 5.67 20 6.402 20 7.214v4.028z"/>
    <path class="shield-one" stroke-linecap="round" stroke-linejoin="round" stroke-width="1.4" d="M20 11.242c0 4.368-3.157 8.462-7.48 9.686-.338.096-.702.096-1.04 0C7.157 19.705 4 15.61 4 11.242V7.214c0-.812.491-1.544 1.243-1.851l4.864-1.99c1.214-.497 2.574-.497 3.787 0l4.864 1.99C19.509 5.67 20 6.402 20 7.214v4.028z"/>
    <path class="shield-tick" stroke-linecap="round" stroke-linejoin="round" stroke-width="1.8" d="M8.712 12.566l2.193 2.193 4.787-4.788"/>
=======
    <path class="shield-three" stroke-linecap="round" stroke-linejoin="round" stroke-width="1.4"
      d="M20 11.242c0 4.368-3.157 8.462-7.48 9.686-.338.096-.702.096-1.04 0C7.157 19.705 4 15.61 4 11.242V7.214c0-.812.491-1.544 1.243-1.851l4.864-1.99c1.214-.497 2.574-.497 3.787 0l4.864 1.99C19.509 5.67 20 6.402 20 7.214v4.028z" />
    <path class="shield-two" stroke-linecap="round" stroke-linejoin="round" stroke-width="1.4"
      d="M20 11.242c0 4.368-3.157 8.462-7.48 9.686-.338.096-.702.096-1.04 0C7.157 19.705 4 15.61 4 11.242V7.214c0-.812.491-1.544 1.243-1.851l4.864-1.99c1.214-.497 2.574-.497 3.787 0l4.864 1.99C19.509 5.67 20 6.402 20 7.214v4.028z" />
    <path class="shield-one" stroke-linecap="round" stroke-linejoin="round" stroke-width="1.4"
      d="M20 11.242c0 4.368-3.157 8.462-7.48 9.686-.338.096-.702.096-1.04 0C7.157 19.705 4 15.61 4 11.242V7.214c0-.812.491-1.544 1.243-1.851l4.864-1.99c1.214-.497 2.574-.497 3.787 0l4.864 1.99C19.509 5.67 20 6.402 20 7.214v4.028z" />
    <path class="shield-tick" stroke-linecap="round" stroke-linejoin="round" stroke-width="1.8"
      d="M8.712 12.566l2.193 2.193 4.787-4.788" />
>>>>>>> 2d7b5a8f
  </svg>

  <!-- <svg version="1.1" viewBox="0 0 24 24" xmlns="http://www.w3.org/2000/svg" xmlns:xlink="http://www.w3.org/1999/xlink"
    >
    <g stroke-linecap="round" stroke-width="1" fill="none" stroke-linejoin="round">

    <g stroke-linecap="round" stroke-width="1" fill="none" stroke-linejoin="round">
      <path stroke-with="3" class="outer-line" d="M4.569 3.529l6.464-2.355c.535-.195 1.122-.195 1.656 0l6.464 2.355c1.435.523 2.389 1.885
        2.389 3.411v5.895c0 4.333-2.212 6.11-8.476 9.657-.747.422-1.661.422-2.408
        0-6.264-3.547-8.476-5.324-8.476-9.657v-5.895c0-1.526.953-2.888 2.387-3.411Z"></path>

      <path stroke-width="2.5" class="inner-line"
        d="M6.0 4.979l5.171-1.884c.428-.156.897-.156 1.325 0l5.171 1.884c1.148.418 1.911 1.508 1.911 2.729v4.716c0 3.466-1.77 4.888-6.781 7.726-.597.338-1.329.338-1.926 0-5.011-2.837-6.781-4.259-6.781-7.726v-4.716c0-1.221.763-2.311 1.91-2.729Z">
      </path>

      <path stroke-width="0.5" class="innest-line"
        d="M6.0 4.979l5.171-1.884c.428-.156.897-.156 1.325 0l5.171 1.884c1.148.418 1.911 1.508 1.911 2.729v4.716c0 3.466-1.77 4.888-6.781 7.726-.597.338-1.329.338-1.926 0-5.011-2.837-6.781-4.259-6.781-7.726v-4.716c0-1.221.763-2.311 1.91-2.729Z">
      </path>




      <path class="locker" stroke-width="0.5"
        d="M10,10.447h4c0.55,0 1,0.45 1,1v3.053c0,0.552 -0.448,1 -1,1h-4c-0.552,0 -1,-0.448 -1,-1v-3.053c0,-0.552 0.448,-1 1,-1Z">
      </path>

      <path class="locker" stroke-width="0.5"
        d="M10.316,10.447v-1.263c0,-0.93 0.754,-1.684 1.684,-1.684c0.93,0 1.684,0.754 1.684,1.684v1.261"></path>
    </g>
  </svg> -->

  <h2>{{lockLevel?.displayText}}</h2>
  <span>Running smoothly</span>
</div>

<div class="level-list" [class.auto-pilot]="mode === 'auto'">
  <div class="rate-header">
    <label>Rate your network</label>
<<<<<<< HEAD

    <app-dropdown [ngModel]="mode" (ngModelChange)="updateMode($event)">
=======
    <app-dropdown *appExpertiseLevel="'developer'" [ngModel]="mode" (ngModelChange)="updateMode($event)">
>>>>>>> 2d7b5a8f
      <app-dropdown-item *dropDownValue="'auto'">
        <span class="trust-level low"></span>
        <span>Auto Detect</span>
      </app-dropdown-item>
      <app-dropdown-item *dropDownValue="'manual'">
        <span class="trust-level off"></span>
        <span>Manual</span>
      </app-dropdown-item>
    </app-dropdown>

  </div>

  <ng-container *ngFor="let opt of options">
    <div class="level" [class.selected]="activeLevel == opt.level"
      [class.suggested]="suggestedLevel === opt.level && suggestedLevel > activeLevel" (click)="selectLevel(opt.level)">
      <div>
        <span>
          {{opt.displayText}}
        </span>
        <span class="help">
          {{opt.subText || ''}}
        </span>

        <svg xmlns="http://www.w3.org/2000/svg" viewBox="0 0 24 24" class="help">
          <g fill="none" class="inner">
            <path shape-rendering="geometricPrecision" stroke-linecap="round" stroke-linejoin="round" stroke-width="1.9"
              d="M12 21v0c-4.971 0-9-4.029-9-9v0c0-4.971 4.029-9 9-9v0c4.971 0 9 4.029 9 9v0c0 4.971-4.029 9-9 9z" />
            <path shape-rendering="geometricPrecision" stroke-linecap="round" stroke-linejoin="round" stroke-width="1.9"
              d="M12 17v-5h-1M11.749 8c-.138 0-.25.112-.249.25 0 .138.112.25.25.25s.25-.112.25-.25-.112-.25-.251-.25" />
          </g>
        </svg>

      </div>
    </div>

  </ng-container>

</div><|MERGE_RESOLUTION|>--- conflicted
+++ resolved
@@ -1,20 +1,9 @@
 <div class="status">
   <svg xmlns="http://www.w3.org/2000/svg" viewBox="0 0 24 24" class="shield {{lockLevel?.class}}">
-<<<<<<< HEAD
     <path class="shield-three" stroke-linecap="round" stroke-linejoin="round" stroke-width="1.4" d="M20 11.242c0 4.368-3.157 8.462-7.48 9.686-.338.096-.702.096-1.04 0C7.157 19.705 4 15.61 4 11.242V7.214c0-.812.491-1.544 1.243-1.851l4.864-1.99c1.214-.497 2.574-.497 3.787 0l4.864 1.99C19.509 5.67 20 6.402 20 7.214v4.028z"/>
     <path class="shield-two" stroke-linecap="round" stroke-linejoin="round" stroke-width="1.4" d="M20 11.242c0 4.368-3.157 8.462-7.48 9.686-.338.096-.702.096-1.04 0C7.157 19.705 4 15.61 4 11.242V7.214c0-.812.491-1.544 1.243-1.851l4.864-1.99c1.214-.497 2.574-.497 3.787 0l4.864 1.99C19.509 5.67 20 6.402 20 7.214v4.028z"/>
     <path class="shield-one" stroke-linecap="round" stroke-linejoin="round" stroke-width="1.4" d="M20 11.242c0 4.368-3.157 8.462-7.48 9.686-.338.096-.702.096-1.04 0C7.157 19.705 4 15.61 4 11.242V7.214c0-.812.491-1.544 1.243-1.851l4.864-1.99c1.214-.497 2.574-.497 3.787 0l4.864 1.99C19.509 5.67 20 6.402 20 7.214v4.028z"/>
     <path class="shield-tick" stroke-linecap="round" stroke-linejoin="round" stroke-width="1.8" d="M8.712 12.566l2.193 2.193 4.787-4.788"/>
-=======
-    <path class="shield-three" stroke-linecap="round" stroke-linejoin="round" stroke-width="1.4"
-      d="M20 11.242c0 4.368-3.157 8.462-7.48 9.686-.338.096-.702.096-1.04 0C7.157 19.705 4 15.61 4 11.242V7.214c0-.812.491-1.544 1.243-1.851l4.864-1.99c1.214-.497 2.574-.497 3.787 0l4.864 1.99C19.509 5.67 20 6.402 20 7.214v4.028z" />
-    <path class="shield-two" stroke-linecap="round" stroke-linejoin="round" stroke-width="1.4"
-      d="M20 11.242c0 4.368-3.157 8.462-7.48 9.686-.338.096-.702.096-1.04 0C7.157 19.705 4 15.61 4 11.242V7.214c0-.812.491-1.544 1.243-1.851l4.864-1.99c1.214-.497 2.574-.497 3.787 0l4.864 1.99C19.509 5.67 20 6.402 20 7.214v4.028z" />
-    <path class="shield-one" stroke-linecap="round" stroke-linejoin="round" stroke-width="1.4"
-      d="M20 11.242c0 4.368-3.157 8.462-7.48 9.686-.338.096-.702.096-1.04 0C7.157 19.705 4 15.61 4 11.242V7.214c0-.812.491-1.544 1.243-1.851l4.864-1.99c1.214-.497 2.574-.497 3.787 0l4.864 1.99C19.509 5.67 20 6.402 20 7.214v4.028z" />
-    <path class="shield-tick" stroke-linecap="round" stroke-linejoin="round" stroke-width="1.8"
-      d="M8.712 12.566l2.193 2.193 4.787-4.788" />
->>>>>>> 2d7b5a8f
   </svg>
 
   <!-- <svg version="1.1" viewBox="0 0 24 24" xmlns="http://www.w3.org/2000/svg" xmlns:xlink="http://www.w3.org/1999/xlink"
@@ -53,12 +42,7 @@
 <div class="level-list" [class.auto-pilot]="mode === 'auto'">
   <div class="rate-header">
     <label>Rate your network</label>
-<<<<<<< HEAD
-
-    <app-dropdown [ngModel]="mode" (ngModelChange)="updateMode($event)">
-=======
     <app-dropdown *appExpertiseLevel="'developer'" [ngModel]="mode" (ngModelChange)="updateMode($event)">
->>>>>>> 2d7b5a8f
       <app-dropdown-item *dropDownValue="'auto'">
         <span class="trust-level low"></span>
         <span>Auto Detect</span>
